package errors

import (
	"errors"
	"fmt"
	reflect "reflect"
	"strings"

	"google.golang.org/grpc/codes"
	"google.golang.org/grpc/status"
	"google.golang.org/protobuf/proto"
	"google.golang.org/protobuf/types/known/anypb"
)

type ErrData interface {
	Error() string
}

type Error struct {
	Code       ERR
	Message    string
	WrappedErr error
	Data       ErrData
}

func (e *Error) Error() string {
	dataMsg := ""
	if e.Data != nil {
		dataMsg = e.Data.Error() // Call Error() on the ErrorData
	}

	if e.WrappedErr == nil {
		if dataMsg == "" {
			return fmt.Sprintf("%d: %v", e.Code, e.Message)
		}
		return fmt.Sprintf("%d: %v, data: %s", e.Code, e.Message, dataMsg)
	}

	if dataMsg == "" {
		return fmt.Sprintf("Error: %s (error code: %d),  %v: %v", e.Code.Enum(), e.Code, e.Message, e.WrappedErr)
	}

	return fmt.Sprintf("Error: %s (error code: %d),  %v: %v, data :%s", e.Code.Enum(), e.Code, e.Message, e.WrappedErr, dataMsg)
}

// Is reports whether error codes match.
func (e *Error) Is(target error) bool {
	if e == nil {
		return false
	}

	var ue *Error
	if errors.As(target, &ue) {
		if e.Code == ue.Code {
			return true
		}

		if e.WrappedErr == nil {
			return false
		}
	}

	// process, storage, block not found, tx_missing
	// errors.Is(storage, err) true

	// Unwrap the current error and recursively call Is on the unwrapped error
	if unwrapped := errors.Unwrap(e); unwrapped != nil {
		if ue, ok := unwrapped.(*Error); ok {
			return ue.Is(target)
		}
	}

	return false
}

func (e *Error) As(target interface{}) bool {
	// fmt.Println("In as, e:", e, "\ntarget: ", target)
	if e == nil {
		return false
	}

	// Try to assign this error to the target if the types are compatible
	if targetErr, ok := target.(**Error); ok {
		*targetErr = e
		return true
	}

	// check if Data matches the target type
	if e.Data != nil {
		if data, ok := e.Data.(error); ok {
			return errors.As(data, target)
		}
	}

	// Recursively check the wrapped error if there is one
	if e.WrappedErr != nil {
		// use reflect to see if the value is nil. If it is, return false
		if reflect.ValueOf(e.WrappedErr).IsNil() {
			return false
		}
		return errors.As(e.WrappedErr, target)
	}

	// Also check any further unwrapped errors
	if unwrapped := errors.Unwrap(e); unwrapped != nil {
		return errors.As(unwrapped, target)
	}

	return false
}

func (e *Error) Unwrap() error {
	if e == nil {
		return nil
	}
	return e.WrappedErr
}

func New(code ERR, message string, params ...interface{}) *Error {
	var wErr *Error

	// Extract the wrapped error, if present
	if len(params) > 0 {
<<<<<<< HEAD
		if err, ok := params[len(params)-1].(*Error); ok {
			wErr = err
=======
		lastParam := params[len(params)-1]
		if err, ok := lastParam.(error); ok {
			wErr = &Error{Message: err.Error()}
			//data = err.Data
>>>>>>> 9ca32027
			params = params[:len(params)-1]
		}
	}

	// Format the message with the remaining parameters
	if len(params) > 0 {
		err := fmt.Errorf(message, params...)
		message = err.Error()
	}

	// Check if the code exists in the ErrorConstants enum
	if _, ok := ERR_name[int32(code)]; !ok {
		return &Error{
			Code:       code,
			Message:    "invalid error code",
			WrappedErr: wErr,
		}
	}

	return &Error{
		Code:       code,
		Message:    message,
		WrappedErr: wErr,
	}
}

func WrapGRPC(err error) error {
	if err == nil {
		return nil
	}

	var uErr *Error
	if errors.As(err, &uErr) {
		details, _ := anypb.New(&TError{
			Code:    uErr.Code,
			Message: uErr.Message,
		})
		st := status.New(ErrorCodeToGRPCCode(uErr.Code), uErr.Message)
		st, err := st.WithDetails(details)
		if err != nil {
			return status.New(codes.Internal, "error adding details to gRPC status").Err()
		}

		return st.Err()
	}

	return status.New(ErrorCodeToGRPCCode(ErrUnknown.Code), ErrUnknown.Message).Err()
}

func UnwrapGRPC(err error) error {
	if err == nil {
		return nil
	}

	st, ok := status.FromError(err)
	if !ok {
		return err // Not a gRPC status error
	}

	// Attempt to extract and return detailed UBSVError if present
	for _, detail := range st.Details() {
		var ubsvErr TError
		if err := anypb.UnmarshalTo(detail.(*anypb.Any), &ubsvErr, proto.UnmarshalOptions{}); err == nil {
			return New(ubsvErr.Code, ubsvErr.Message)
		}
	}

	// Fallback: Map common gRPC status codes to custom error codes
	switch st.Code() {
	case codes.NotFound:
		return New(ERR_NOT_FOUND, st.Message())
	case codes.InvalidArgument:
		return New(ERR_INVALID_ARGUMENT, st.Message())
	case codes.ResourceExhausted:
		return New(ERR_THRESHOLD_EXCEEDED, st.Message())
	case codes.Unknown:
		return New(ErrUnknown.Code, st.Message())
	default:
		// For unhandled cases, return ErrUnknown with the original gRPC error message
		return New(ErrUnknown.Code, st.Message())
	}
}

// ErrorCodeToGRPCCode maps your application-specific error codes to gRPC status codes.
func ErrorCodeToGRPCCode(code ERR) codes.Code {
	switch code {
	case ERR_UNKNOWN:
		return codes.Unknown
	case ERR_INVALID_ARGUMENT:
		return codes.InvalidArgument
	case ERR_THRESHOLD_EXCEEDED:
		return codes.ResourceExhausted
	default:
		return codes.Internal
	}
}

func Join(errs ...error) error {
	var messages []string
	for _, err := range errs {
		if err != nil {
			messages = append(messages, err.Error())
		}
	}
	if len(messages) == 0 {
		return nil
	}
	return fmt.Errorf(strings.Join(messages, ", "))
}

func Is(err, target error) bool {
	return errors.Is(err, target)
}

func As(err error, target any) bool {
	return errors.As(err, target)
}<|MERGE_RESOLUTION|>--- conflicted
+++ resolved
@@ -121,15 +121,9 @@
 
 	// Extract the wrapped error, if present
 	if len(params) > 0 {
-<<<<<<< HEAD
-		if err, ok := params[len(params)-1].(*Error); ok {
-			wErr = err
-=======
 		lastParam := params[len(params)-1]
 		if err, ok := lastParam.(error); ok {
 			wErr = &Error{Message: err.Error()}
-			//data = err.Data
->>>>>>> 9ca32027
 			params = params[:len(params)-1]
 		}
 	}
