// Package blockvalidation implements block validation for Bitcoin SV nodes in Teranode.
//
// This package provides the core functionality for validating Bitcoin blocks, managing block subtrees,
// and processing transaction metadata. It is designed for high-performance operation at scale,
// supporting features like:
//
// - Concurrent block validation with optimistic mining support
// - Subtree-based block organization and validation
// - Transaction metadata caching and management
// - Automatic chain catchup when falling behind
// - Integration with Kafka for distributed operation
//
// The package exposes gRPC interfaces for block validation operations,
// making it suitable for use in distributed Teranode deployments.
package blockvalidation

import (
	"context"
	"net/http"

	"github.com/bsv-blockchain/go-bt/v2/chainhash"
	"github.com/bsv-blockchain/teranode/errors"
	"github.com/bsv-blockchain/teranode/model"
	"github.com/bsv-blockchain/teranode/services/blockvalidation/blockvalidation_api"
	"github.com/bsv-blockchain/teranode/settings"
	"github.com/bsv-blockchain/teranode/ulogger"
	"github.com/bsv-blockchain/teranode/util"
)

// Client provides an interface to interact with the block validation service.
// It manages both gRPC and HTTP connections, providing fallback mechanisms
// and efficient communication channels for block validation operations.
type Client struct {
	// apiClient handles gRPC communication with the validation service
	apiClient blockvalidation_api.BlockValidationAPIClient

	// logger provides structured logging capabilities
	logger ulogger.Logger

	// settings contains service configuration parameters
	settings *settings.Settings
}

// NewClient creates a new block validation client with the specified configuration.
// It establishes connections to both gRPC and HTTP endpoints if configured, providing
// redundant communication paths for improved reliability.
//
// Parameters:
//   - ctx: Context for connection establishment and lifecycle management
//   - logger: Structured logging interface for operation monitoring
//   - tSettings: Service configuration parameters including endpoint addresses
//   - source: Identifier for the client instance, used in logging and metrics
//
// Returns:
//   - A configured Client instance and nil error on success
//   - nil and error if configuration is invalid or connection fails
func NewClient(ctx context.Context, logger ulogger.Logger, tSettings *settings.Settings, source string) (*Client, error) {
	blockValidationGrpcAddress := tSettings.BlockValidation.GRPCAddress
	if blockValidationGrpcAddress == "" {
		return nil, errors.NewConfigurationError("no blockvalidation_grpcAddress setting found")
	}

	baConn, err := util.GetGRPCClient(ctx, blockValidationGrpcAddress, &util.ConnectionOptions{
		MaxRetries:   tSettings.GRPCMaxRetries,
		RetryBackoff: tSettings.GRPCRetryBackoff,
	}, tSettings)
	if err != nil {
		return nil, errors.NewServiceError("failed to init block validation service connection for '%s'", source, err)
	}

	client := &Client{
		apiClient: blockvalidation_api.NewBlockValidationAPIClient(baConn),
		logger:    logger,
		settings:  tSettings,
	}

	return client, nil
}

// Health performs a comprehensive health check of the block validation service.
// It verifies both basic service availability and, when requested, deeper dependency checks.
//
// The method supports two check modes:
//   - Liveness: Basic service responsiveness check
//   - Readiness: Full dependency and operational capability check
//
// Parameters:
//   - ctx: Context for the health check operation
//   - checkLiveness: When true, performs only basic health verification
//
// Returns:
//   - int: HTTP status code indicating health state
//   - string: Detailed health status message
//   - error: Any error encountered during health checking
func (s *Client) Health(ctx context.Context, checkLiveness bool) (int, string, error) {
	if checkLiveness {
		// Add liveness checks here. Don't include dependency checks.
		// If the service is stuck return http.StatusServiceUnavailable
		// to indicate a restart is needed
		return http.StatusOK, "OK", nil
	}

	// Add readiness checks here. Include dependency checks.
	// If any dependency is not ready, return http.StatusServiceUnavailable
	// If all dependencies are ready, return http.StatusOK
	// A failed dependency check does not imply the service needs restarting
	resp, err := s.apiClient.HealthGRPC(ctx, &blockvalidation_api.EmptyMessage{})
	if err != nil || !resp.GetOk() {
		return http.StatusFailedDependency, resp.GetDetails(), errors.UnwrapGRPC(err)
	}

	return http.StatusOK, resp.GetDetails(), nil
}

// BlockFound notifies the validation service about a newly discovered block.
// It initializes the validation process and optionally waits for completion.
//
// Parameters:
//   - ctx: Context for the notification operation
//   - blockHash: Unique identifier of the discovered block
//   - baseURL: Source URL from which the block can be retrieved
//   - waitToComplete: When true, waits for validation to complete before returning
//
// Returns an error if notification fails or validation encounters issues
func (s *Client) BlockFound(ctx context.Context, blockHash *chainhash.Hash, baseURL string, waitToComplete bool) error {
	req := &blockvalidation_api.BlockFoundRequest{
		Hash:           blockHash.CloneBytes(),
		BaseUrl:        baseURL,
		WaitToComplete: waitToComplete,
	}

	_, err := s.apiClient.BlockFound(ctx, req)

	unwrappedErr := errors.UnwrapGRPC(err)
	if unwrappedErr == nil {
		return nil
	}

	return unwrappedErr
}

// ProcessBlock submits a block for validation at a specified height.
// This method is typically used during initial block synchronization or
// when receiving blocks through legacy interfaces.
//
// Parameters:
//   - ctx: Context for the processing operation
//   - block: Complete block data to validate
//   - blockHeight: Expected chain height for the block
//
// Returns an error if block processing fails
func (s *Client) ProcessBlock(ctx context.Context, block *model.Block, blockHeight uint32, peerID, baseURL string) error {
	blockBytes, err := block.Bytes()
	if err != nil {
		return err
	}

	req := &blockvalidation_api.ProcessBlockRequest{
		Block:   blockBytes,
		Height:  blockHeight,
		PeerId:  peerID,
		BaseUrl: baseURL,
	}

	_, err = s.apiClient.ProcessBlock(ctx, req)
	if err != nil {
		return errors.UnwrapGRPC(err)
	}

	return nil
}

// ValidateBlock performs comprehensive validation of a block using the validation service.
// It submits the complete block data for validation including transaction verification,
// consensus rule checking, and integration with the current blockchain state.
//
// Parameters:
//   - ctx: Context for the validation operation
//   - block: Complete block data to validate including header and transactions
//   - options: Optional validation options to control behavior (e.g., revalidation)
//
// Returns an error if block validation fails or service communication errors occur
func (s *Client) ValidateBlock(ctx context.Context, block *model.Block, options *ValidateBlockOptions) error {
	blockBytes, err := block.Bytes()
	if err != nil {
		return err
	}

	req := &blockvalidation_api.ValidateBlockRequest{
		Block:  blockBytes,
		Height: block.Height,
	}

	// Add revalidation flag if options are provided
	if options != nil && options.IsRevalidation {
		req.IsRevalidation = true
	}

	_, err = s.apiClient.ValidateBlock(ctx, req)
	if err != nil {
		return errors.UnwrapGRPC(err)
	}

	return nil
}

<<<<<<< HEAD
// GetCatchupStatus retrieves the current status of blockchain catchup operations.
// It queries the block validation service for information about ongoing or recent
// catchup attempts, including progress metrics and peer information.
//
// Parameters:
//   - ctx: Context for the operation, allowing for cancellation and timeouts
//
// Returns:
//   - *CatchupStatus: Current catchup status information
//   - error: Any error encountered during the status retrieval
func (s *Client) GetCatchupStatus(ctx context.Context) (*CatchupStatus, error) {
	resp, err := s.apiClient.GetCatchupStatus(ctx, &blockvalidation_api.EmptyMessage{})
	if err != nil {
		return nil, errors.UnwrapGRPC(err)
	}

	status := &CatchupStatus{
		IsCatchingUp:         resp.IsCatchingUp,
		PeerID:               resp.PeerId,
		PeerURL:              resp.PeerUrl,
		TargetBlockHash:      resp.TargetBlockHash,
		TargetBlockHeight:    resp.TargetBlockHeight,
		CurrentHeight:        resp.CurrentHeight,
		TotalBlocks:          int(resp.TotalBlocks),
		BlocksFetched:        resp.BlocksFetched,
		BlocksValidated:      resp.BlocksValidated,
		StartTime:            resp.StartTime,
		DurationMs:           resp.DurationMs,
		ForkDepth:            resp.ForkDepth,
		CommonAncestorHash:   resp.CommonAncestorHash,
		CommonAncestorHeight: resp.CommonAncestorHeight,
	}

	if resp.PreviousAttempt != nil {
		status.PreviousAttempt = &PreviousAttempt{
			PeerID:            resp.PreviousAttempt.PeerId,
			PeerURL:           resp.PreviousAttempt.PeerUrl,
			TargetBlockHash:   resp.PreviousAttempt.TargetBlockHash,
			TargetBlockHeight: resp.PreviousAttempt.TargetBlockHeight,
			ErrorMessage:      resp.PreviousAttempt.ErrorMessage,
			ErrorType:         resp.PreviousAttempt.ErrorType,
			AttemptTime:       resp.PreviousAttempt.AttemptTime,
			DurationMs:        resp.PreviousAttempt.DurationMs,
			BlocksValidated:   resp.PreviousAttempt.BlocksValidated,
		}
	}

	return status, nil
=======
// RevalidateBlock forces revalidation of a previously invalidated block.
// This is useful for scenarios where the block's validity may have changed
// due to updates in consensus rules or blockchain state.
//
// Parameters:
//   - ctx: Context for the revalidation operation
//   - blockHash: Unique identifier of the block to revalidate
//
// Returns an error if revalidation fails or service communication errors occur
func (s *Client) RevalidateBlock(ctx context.Context, blockHash chainhash.Hash) error {
	req := &blockvalidation_api.RevalidateBlockRequest{
		Hash: blockHash.CloneBytes(),
	}

	_, err := s.apiClient.RevalidateBlock(ctx, req)
	if err != nil {
		return errors.UnwrapGRPC(err)
	}

	return nil
>>>>>>> b7f4e89a
}<|MERGE_RESOLUTION|>--- conflicted
+++ resolved
@@ -204,7 +204,28 @@
 	return nil
 }
 
-<<<<<<< HEAD
+// RevalidateBlock forces revalidation of a previously invalidated block.
+// This is useful for scenarios where the block's validity may have changed
+// due to updates in consensus rules or blockchain state.
+//
+// Parameters:
+//   - ctx: Context for the revalidation operation
+//   - blockHash: Unique identifier of the block to revalidate
+//
+// Returns an error if revalidation fails or service communication errors occur
+func (s *Client) RevalidateBlock(ctx context.Context, blockHash chainhash.Hash) error {
+	req := &blockvalidation_api.RevalidateBlockRequest{
+		Hash: blockHash.CloneBytes(),
+	}
+
+	_, err := s.apiClient.RevalidateBlock(ctx, req)
+	if err != nil {
+		return errors.UnwrapGRPC(err)
+	}
+
+	return nil
+}
+
 // GetCatchupStatus retrieves the current status of blockchain catchup operations.
 // It queries the block validation service for information about ongoing or recent
 // catchup attempts, including progress metrics and peer information.
@@ -253,26 +274,4 @@
 	}
 
 	return status, nil
-=======
-// RevalidateBlock forces revalidation of a previously invalidated block.
-// This is useful for scenarios where the block's validity may have changed
-// due to updates in consensus rules or blockchain state.
-//
-// Parameters:
-//   - ctx: Context for the revalidation operation
-//   - blockHash: Unique identifier of the block to revalidate
-//
-// Returns an error if revalidation fails or service communication errors occur
-func (s *Client) RevalidateBlock(ctx context.Context, blockHash chainhash.Hash) error {
-	req := &blockvalidation_api.RevalidateBlockRequest{
-		Hash: blockHash.CloneBytes(),
-	}
-
-	_, err := s.apiClient.RevalidateBlock(ctx, req)
-	if err != nil {
-		return errors.UnwrapGRPC(err)
-	}
-
-	return nil
->>>>>>> b7f4e89a
 }