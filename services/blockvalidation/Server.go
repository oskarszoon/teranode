--- conflicted
+++ resolved
@@ -106,13 +106,13 @@
 }
 
 func (u *Server) Init(ctx context.Context) (err error) {
-<<<<<<< HEAD
-=======
-	if u.blockchainClient, err = blockchain.NewClient(ctx, u.logger, "services/blockvalidation"); err != nil {
-		return errors.NewServiceError("[Init] failed to create blockchain client", err)
-	}
-
->>>>>>> 576a573c
+	//<<<<<<< HEAD
+	//=======
+	//	if u.blockchainClient, err = blockchain.NewClient(ctx, u.logger, "services/blockvalidation"); err != nil {
+	//		return errors.NewServiceError("[Init] failed to create blockchain client", err)
+	//	}
+	//
+	//>>>>>>> master
 	subtreeValidationClient := subtreevalidation.NewClient(ctx, u.logger)
 
 	storeURL, err, found := gocore.Config().GetURL("utxostore")
