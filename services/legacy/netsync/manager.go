// Copyright (c) 2013-2017 The btcsuite developers
// Use of this source code is governed by an ISC
// license that can be found in the LICENSE file.

package netsync

import (
	"bytes"
	"container/list"
	"context"
<<<<<<< HEAD
	"github.com/bitcoin-sv/ubsv/services/blockchain/blockchain_api"
=======
	"log"
>>>>>>> 576a573c
	"math/rand/v2"
	"net"
	"sync"
	"sync/atomic"
	"time"

	"github.com/bitcoin-sv/ubsv/errors"
	"github.com/bitcoin-sv/ubsv/model"
	blockchain2 "github.com/bitcoin-sv/ubsv/services/blockchain"
	"github.com/bitcoin-sv/ubsv/services/blockvalidation"
	"github.com/bitcoin-sv/ubsv/services/legacy/blockchain"
	"github.com/bitcoin-sv/ubsv/services/legacy/bsvutil"
	"github.com/bitcoin-sv/ubsv/services/legacy/chaincfg"
	peerpkg "github.com/bitcoin-sv/ubsv/services/legacy/peer"
	"github.com/bitcoin-sv/ubsv/services/legacy/wire"
	"github.com/bitcoin-sv/ubsv/services/subtreevalidation"
	"github.com/bitcoin-sv/ubsv/services/validator"
	"github.com/bitcoin-sv/ubsv/stores/blob"
	utxostore "github.com/bitcoin-sv/ubsv/stores/utxo"
	"github.com/bitcoin-sv/ubsv/ulogger"
	"github.com/libsv/go-bt/v2"
	"github.com/libsv/go-bt/v2/chainhash"
)

const (
	// minInFlightBlocks is the minimum number of blocks that should be
	// in the request queue for headers-first mode before requesting
	// more.
	minInFlightBlocks = 10

	// maxNetworkViolations is the max number of network violations a
	// sync peer can have before a new sync peer is found.
	maxNetworkViolations = 3

	// maxRejectedTxns is the maximum number of rejected transactions
	// hashes to store in memory.
	maxRejectedTxns = 1000

	// maxRequestedBlocks is the maximum number of requested block
	// hashes to store in memory.
	maxRequestedBlocks = wire.MaxInvPerMsg

	// maxRequestedTxns is the maximum number of requested transactions
	// hashes to store in memory.
	maxRequestedTxns = wire.MaxInvPerMsg

	// maxLastBlockTime is the longest time in seconds that we will
	// stay with a sync peer while below the current blockchain height.
	// Set to 3 minutes.
	maxLastBlockTime = 60 * 3 * time.Second

	// syncPeerTickerInterval is how often we check the current
	// syncPeer. Set to 30 seconds.
	syncPeerTickerInterval = 30 * time.Second
)

// zeroHash is the zero-value hash (all zeros).  It is defined as a convenience.
var zeroHash chainhash.Hash

// newPeerMsg signifies a newly connected peer to the block handler.
type newPeerMsg struct {
	peer  *peerpkg.Peer
	reply chan struct{}
}

// blockMsg packages a bitcoin block message and the peer it came from together
// so the block handler has access to that information.
type blockMsg struct {
	block *bsvutil.Block
	peer  *peerpkg.Peer
	reply chan error
}

// invMsg packages a bitcoin inv message and the peer it came from together
// so the block handler has access to that information.
type invMsg struct {
	inv  *wire.MsgInv
	peer *peerpkg.Peer
}

// headersMsg packages a bitcoin headers message and the peer it came from
// together so the block handler has access to that information.
type headersMsg struct {
	headers *wire.MsgHeaders
	peer    *peerpkg.Peer
}

// donePeerMsg signifies a newly disconnected peer to the block handler.
type donePeerMsg struct {
	peer  *peerpkg.Peer
	reply chan struct{}
}

// txMsg packages a bitcoin tx message and the peer it came from together
// so the block handler has access to that information.
type txMsg struct {
	tx    *bsvutil.Tx
	peer  *peerpkg.Peer
	reply chan struct{}
}

// getSyncPeerMsg is a message type to be sent across the message channel for
// retrieving the current sync peer.
type getSyncPeerMsg struct {
	reply chan int32
}

// processBlockResponse is a response sent to the reply channel of a
// processBlockMsg.
type processBlockResponse struct {
	isOrphan bool
	err      error
}

// processBlockMsg is a message type to be sent across the message channel
// for requested a block is processed.  Note this call differs from blockMsg
// above in that blockMsg is intended for blocks that came from peers and have
// extra handling, whereas this message essentially is just a concurrent safe
// way to call ProcessBlock on the internal blockchain instance.
type processBlockMsg struct {
	block *bsvutil.Block
	flags blockchain.BehaviorFlags
	reply chan processBlockResponse
}

// isCurrentMsg is a message type to be sent across the message channel for
// requesting whether or not the sync manager believes it is synced with the
// currently connected peers.
type isCurrentMsg struct {
	reply chan bool
}

// pauseMsg is a message type to be sent across the message channel for
// pausing the sync manager.  This effectively provides the caller with
// exclusive access over the manager until a receive is performed on the
// unpause channel.
type pauseMsg struct {
	unpause <-chan struct{}
}

// headerNode is used as a node in a list of headers that are linked together
// between checkpoints.
type headerNode struct {
	height int32
	hash   *chainhash.Hash
}

// peerSyncState stores additional information that the SyncManager tracks
// about a peer.
type peerSyncState struct {
	syncCandidate   bool
	requestQueue    []*wire.InvVect
	requestedTxns   map[chainhash.Hash]struct{}
	requestedBlocks map[chainhash.Hash]struct{}
}

// syncPeerState stores additional info about the sync peer.
type syncPeerState struct {
	recvBytes         uint64
	recvBytesLastTick uint64
	lastBlockTime     time.Time
	violations        int
	ticks             uint64
}

// validNetworkSpeed checks if the peer is slow and
// returns an integer representing the number of network
// violations the sync peer has.
func (sps *syncPeerState) validNetworkSpeed(minSyncPeerNetworkSpeed uint64) int {
	// Fresh sync peer. We need another tick.
	if sps.ticks == 0 {
		return 0
	}

	// Number of bytes received in the last tick.
	recvDiff := sps.recvBytes - sps.recvBytesLastTick

	// If the peer was below the threshold, mark a violation and return.
	if recvDiff/uint64(syncPeerTickerInterval.Seconds()) < minSyncPeerNetworkSpeed {
		sps.violations++
		return sps.violations
	}

	// No violation found, reset the violation counter.
	sps.violations = 0

	return sps.violations
}

// updateNetwork updates the received bytes. Just tracks 2 ticks
// worth of network bandwidth.
func (sps *syncPeerState) updateNetwork(syncPeer *peerpkg.Peer) {
	sps.ticks++
	sps.recvBytesLastTick = sps.recvBytes
	sps.recvBytes = syncPeer.BytesReceived()
}

// SyncManager is used to communicate block related messages with peers. The
// SyncManager is started as by executing Start() in a goroutine. Once started,
// it selects peers to sync from and starts the initial block download. Once the
// chain is in sync, the SyncManager handles incoming block and header
// notifications and relays announcements of new blocks to peers.
type SyncManager struct {
	ctx          context.Context
	logger       ulogger.Logger
	peerNotifier PeerNotifier
	started      int32
	shutdown     int32
	chain        *blockchain.BlockChain
	//txMemPool      *mempool.TxPool
	chainParams *chaincfg.Params
	//progressLogger *blockProgressLogger
	msgChan chan interface{}
	wg      sync.WaitGroup
	quit    chan struct{}

	// UBSV services
	blockchainClient  blockchain2.ClientI
	validationClient  validator.Interface
	utxoStore         utxostore.Store
	subtreeStore      blob.Store
	subtreeValidation subtreevalidation.Interface
	blockValidation   blockvalidation.Interface

	// These fields should only be accessed from the blockHandler thread.
	rejectedTxns    map[chainhash.Hash]struct{}
	requestedTxns   map[chainhash.Hash]struct{}
	requestedBlocks map[chainhash.Hash]struct{}
	syncPeer        *peerpkg.Peer
	syncPeerState   *syncPeerState
	peerStates      map[*peerpkg.Peer]*peerSyncState

	// The following fields are used for headers-first mode.
	headersFirstMode bool
	headerList       *list.List
	startHeader      *list.Element
	nextCheckpoint   *chaincfg.Checkpoint

	// An optional fee estimator.
	//feeEstimator *mempool.FeeEstimator

	// minSyncPeerNetworkSpeed is the minimum speed allowed for
	// a sync peer.
	minSyncPeerNetworkSpeed uint64
}

// resetHeaderState sets the headers-first mode state to values appropriate for
// syncing from a new peer.
func (sm *SyncManager) resetHeaderState(newestHash *chainhash.Hash, newestHeight int32) {
	sm.headersFirstMode = false
	sm.headerList.Init()
	sm.startHeader = nil

	// When there is a next checkpoint, add an entry for the latest known
	// block into the header pool.  This allows the next downloaded header
	// to prove it links to the chain properly.
	if sm.nextCheckpoint != nil {
		node := headerNode{height: newestHeight, hash: newestHash}
		sm.headerList.PushBack(&node)
	}
}

// findNextHeaderCheckpoint returns the next checkpoint after the passed height.
// It returns nil when there is not one either because the height is already
// later than the final checkpoint or some other reason such as disabled
// checkpoints.
func (sm *SyncManager) findNextHeaderCheckpoint(height int32) *chaincfg.Checkpoint {
	checkpoints := chaincfg.MainNetParams.Checkpoints
	if len(checkpoints) == 0 {
		return nil
	}

	// There is no next checkpoint if the height is already after the final
	// checkpoint.
	finalCheckpoint := &checkpoints[len(checkpoints)-1]
	if height >= finalCheckpoint.Height {
		return nil
	}

	// Find the next checkpoint.
	nextCheckpoint := finalCheckpoint
	for i := len(checkpoints) - 2; i >= 0; i-- {
		if height >= checkpoints[i].Height {
			break
		}
		nextCheckpoint = &checkpoints[i]
	}
	return nextCheckpoint
}

// startSync will choose the best peer among the available candidate peers to
// download/sync the blockchain from.  When syncing is already running, it
// simply returns.  It also examines the candidates for any which are no longer
// candidates and removes them as needed.
func (sm *SyncManager) startSync() {
	// Return now if we're already syncing.
	if sm.syncPeer != nil {
		return
	}

	bestBlockHeader, bestBlockHeaderMeta, err := sm.blockchainClient.GetBestBlockHeader(sm.ctx)
	if err != nil {
		sm.logger.Errorf("Failed to get best block header: %v", err)
		return
	}

	bestPeers := make([]*peerpkg.Peer, 0)
	okPeers := make([]*peerpkg.Peer, 0)
	for peer, state := range sm.peerStates {
		if !state.syncCandidate {
			continue
		}

		// Add any peers on the same block to okPeers. These should
		// only be used as a last resort.
		if peer.LastBlock() == int32(bestBlockHeaderMeta.Height) {
			okPeers = append(okPeers, peer)
			continue
		}

		// Remove sync candidate peers that are no longer candidates due
		// to passing their latest known block.
		if peer.LastBlock() < int32(bestBlockHeaderMeta.Height) {
			state.syncCandidate = false
			continue
		}

		// Append each good peer to bestPeers for selection later.
		bestPeers = append(bestPeers, peer)
	}

	var bestPeer *peerpkg.Peer

	// Try to select a random peer that is at a higher block height,
	// if that is not available, then use a random peer at the same
	// height and hope they find blocks.
	if len(bestPeers) > 0 {
		// #nosec G404
		bestPeer = bestPeers[rand.IntN(len(bestPeers))]
	} else if len(okPeers) > 0 {
		// #nosec G404
		bestPeer = okPeers[rand.IntN(len(okPeers))]
	}

	// Start syncing from the best peer if one was selected.
	if bestPeer != nil {
		// Clear the requestedBlocks if the sync peer changes, otherwise
		// we may ignore blocks we need that the last sync peer failed
		// to send.
		sm.requestedBlocks = make(map[chainhash.Hash]struct{})

		locator, err := sm.blockchainClient.GetBlockLocator(sm.ctx, bestBlockHeader.Hash(), bestBlockHeaderMeta.Height)
		if err != nil {
			sm.logger.Errorf("Failed to get block locator for the latest block: %v", err)
			return
		}

		sm.logger.Infof("Syncing to block height %d from peer %v", bestPeer.LastBlock(), bestPeer.Addr())

		// When the current height is less than a known checkpoint we
		// can use block headers to learn about which blocks comprise
		// the chain up to the checkpoint and perform less validation
		// for them.  This is possible since each header contains the
		// hash of the previous header and a merkle root.  Therefore, if
		// we validate all of the received headers linked together
		// properly and the checkpoint hashes match, we can be sure the
		// hashes for the blocks in between are accurate.  Further, once
		// the full blocks are downloaded, the merkle root is computed
		// and compared against the value in the header which proves the
		// full block hasn't been tampered with.
		//
		// Once we have passed the final checkpoint, or checkpoints are
		// disabled, use standard inv messages learn about the blocks
		// and fully validate them.  Finally, regression test mode does
		// not support the headers-first approach so do normal block
		// downloads when in regression test mode.
		if sm.nextCheckpoint != nil &&
			int32(bestBlockHeaderMeta.Height) < sm.nextCheckpoint.Height &&
			sm.chainParams != &chaincfg.RegressionNetParams {

			err = bestPeer.PushGetHeadersMsg(locator, sm.nextCheckpoint.Hash)
			if err != nil {
				sm.logger.Warnf("Failed to send getheaders message to peer %s: %v", bestPeer.Addr(), err)
				return
			}
			sm.headersFirstMode = true
			sm.logger.Infof("Downloading headers for blocks %d to %d from peer %s", bestBlockHeaderMeta.Height+1, sm.nextCheckpoint.Height, bestPeer.Addr())
		} else {
			err = bestPeer.PushGetBlocksMsg(locator, &zeroHash)
			if err != nil {
				sm.logger.Warnf("Failed to send getblocks message to peer %s: %v", bestPeer.Addr(), err)
				return
			}
		}

		bestPeer.SetSyncPeer(true)
		sm.syncPeer = bestPeer
		sm.syncPeerState = &syncPeerState{
			lastBlockTime:     time.Now(),
			recvBytes:         bestPeer.BytesReceived(),
			recvBytesLastTick: uint64(0),
		}
	} else {
		sm.logger.Warnf("No sync peer candidates available")
	}
}

// SyncHeight returns latest known block being synced to.
func (sm *SyncManager) SyncHeight() uint64 {
	if sm.syncPeer == nil {
		return 0
	}

	return uint64(sm.topBlock())
}

// isSyncCandidate returns whether or not the peer is a candidate to consider
// syncing from.
func (sm *SyncManager) isSyncCandidate(peer *peerpkg.Peer) bool {
	// Typically a peer is not a candidate for sync if it's not a full node,
	// however regression test is special in that the regression tool is
	// not a full node and still needs to be considered a sync candidate.
	if sm.chainParams == &chaincfg.RegressionNetParams {
		// The peer is not a candidate if it's not coming from localhost
		// or the hostname can't be determined for some reason.
		host, _, err := net.SplitHostPort(peer.Addr())
		if err != nil {
			return false
		}

		if host != "127.0.0.1" && host != "localhost" {
			return false
		}
	} else {
		// The peer is not a candidate for sync if it's not a full
		// node.
		nodeServices := peer.Services()
		if nodeServices&wire.SFNodeNetwork != wire.SFNodeNetwork {
			return false
		}
	}

	// Candidate if all checks passed.
	return true
}

// handleNewPeerMsg deals with new peers that have signalled they may
// be considered as a sync peer (they have already successfully negotiated).  It
// also starts syncing if needed.  It is invoked from the syncHandler goroutine.
func (sm *SyncManager) handleNewPeerMsg(peer *peerpkg.Peer) {
	// Ignore if in the process of shutting down.
	if atomic.LoadInt32(&sm.shutdown) != 0 {
		return
	}

	sm.logger.Infof("New valid peer %s (%s)", peer, peer.UserAgent())

	// Initialize the peer state
	isSyncCandidate := sm.isSyncCandidate(peer)

	sm.peerStates[peer] = &peerSyncState{
		syncCandidate:   isSyncCandidate,
		requestedTxns:   make(map[chainhash.Hash]struct{}),
		requestedBlocks: make(map[chainhash.Hash]struct{}),
	}

	// Start syncing by choosing the best candidate if needed.
	if isSyncCandidate && sm.syncPeer == nil {
		sm.startSync()
	}
}

// handleCheckSyncPeer selects a new sync peer.
func (sm *SyncManager) handleCheckSyncPeer() {
	if atomic.LoadInt32(&sm.shutdown) != 0 {
		return
	}

	// If we don't have a sync peer, then there is nothing to do.
	if sm.syncPeer == nil {
		// GOKHAN: here check if it is nil, we can end the process of
		// interval?
		return
	}

	// Update network stats at the end of this tick.
	defer sm.syncPeerState.updateNetwork(sm.syncPeer)

	// Check network speed of the sync peer and its last block time. If we're currently
	// flushing the cache skip this round.
	if (sm.syncPeerState.validNetworkSpeed(sm.minSyncPeerNetworkSpeed) < maxNetworkViolations) &&
		(time.Since(sm.syncPeerState.lastBlockTime) <= maxLastBlockTime) {
		return
	}

	// Don't update sync peers if you have all the available blocks.
	_, bestBlockHeaderMeta, err := sm.blockchainClient.GetBestBlockHeader(sm.ctx)
	if err != nil {
		sm.logger.Errorf("Failed to get best block header: %v", err)
		return
	}

	if sm.topBlock() == int32(bestBlockHeaderMeta.Height) {
		// Update the time and violations to prevent disconnects.
		sm.syncPeerState.lastBlockTime = time.Now()
		sm.syncPeerState.violations = 0
		return
	}

	state, exists := sm.peerStates[sm.syncPeer]
	if !exists {
		return
	}

	sm.clearRequestedState(state)
	sm.updateSyncPeer(state)
}

// topBlock returns the best chains top block height
func (sm *SyncManager) topBlock() int32 {
	if sm.syncPeer.LastBlock() > sm.syncPeer.StartingHeight() {
		return sm.syncPeer.LastBlock()
	}

	return sm.syncPeer.StartingHeight()
}

// handleDonePeerMsg deals with peers that have signalled they are done.  It
// removes the peer as a candidate for syncing and in the case where it was
// the current sync peer, attempts to select a new best peer to sync from.  It
// is invoked from the syncHandler goroutine.
func (sm *SyncManager) handleDonePeerMsg(peer *peerpkg.Peer) {
	state, exists := sm.peerStates[peer]
	if !exists {
		sm.logger.Warnf("Received done peer message for unknown peer %s", peer)
		return
	}

	// Remove the peer from the list of candidate peers.
	delete(sm.peerStates, peer)

	sm.logger.Infof("Lost peer %s", peer)

	// Cleanup state of requested items.
	sm.clearRequestedState(state)

	// Fetch a new sync peer if this is the sync peer.
	if peer == sm.syncPeer {
		sm.updateSyncPeer(state)
	}
}

// clearRequestedState removes requested transactions
// and blocks from the global map.
func (sm *SyncManager) clearRequestedState(state *peerSyncState) {
	// Remove requested transactions from the global map so that they will
	// be fetched from elsewhere next time we get an inv.
	for txHash := range state.requestedTxns {
		delete(sm.requestedTxns, txHash)
	}

	// Remove requested blocks from the global map so that they will be
	// fetched from elsewhere next time we get an inv.
	for blockHash := range state.requestedBlocks {
		delete(sm.requestedBlocks, blockHash)
	}
}

// updateSyncPeer picks a new peer to sync from.
func (sm *SyncManager) updateSyncPeer(state *peerSyncState) {
	sm.logger.Infof("Updating sync peer, last block: %v, violations: %v", sm.syncPeerState.lastBlockTime, sm.syncPeerState.violations)

	// Disconnect from the misbehaving peer.
	sm.syncPeer.Disconnect()

	// Attempt to find a new peer to sync from
	// Also, reset the headers-first state.
	sm.syncPeer.SetSyncPeer(false)
	sm.syncPeer = nil
	sm.syncPeerState = nil

	bestBlockHeader, bestBlockHeaderMeta, err := sm.blockchainClient.GetBestBlockHeader(sm.ctx)
	if err != nil {
		// TODO we should return an error here to the caller
		sm.logger.Errorf("Failed to get best block header: %v", err)
		return
	}

	if sm.headersFirstMode {
		sm.resetHeaderState(bestBlockHeader.Hash(), int32(bestBlockHeaderMeta.Height))
	}

	sm.startSync()
}

// handleTxMsg handles transaction messages from all peers.
func (sm *SyncManager) handleTxMsg(tmsg *txMsg) {
	peer := tmsg.peer
	state, exists := sm.peerStates[peer]
	if !exists {
		sm.logger.Warnf("Received tx message from unknown peer %s", peer)
		return
	}

	// NOTE: BitcoinJ, and possibly other wallets, don't follow the spec of
	// sending an inventory message and allowing the remote peer to decide
	// whether or not they want to request the transaction via a getdata
	// message.  Unfortunately, the reference implementation permits
	// unrequested data, so it has allowed wallets that don't follow the
	// spec to proliferate.  While this is not ideal, there is no check here
	// to disconnect peers for sending unsolicited transactions to provide
	// interoperability.
	txHash := tmsg.tx.Hash()

	// Ignore transactions that we have already rejected.  Do not
	// send a reject message here because if the transaction was already
	// rejected, the transaction was unsolicited.
	if _, exists = sm.rejectedTxns[*txHash]; exists {
		sm.logger.Debugf("Ignoring unsolicited previously rejected transaction %v from %s", txHash, peer)
		return
	}

	// Validate the transaction using the validation service
	buf := bytes.NewBuffer(make([]byte, 0, tmsg.tx.MsgTx().SerializeSize()))
	_ = tmsg.tx.MsgTx().Serialize(buf)
	btTx, err := bt.NewTxFromBytes(buf.Bytes())

	// TODO what to do with transactions coming in out of order?
	// the old node put them into the orphan mempool and accepted them when the parent came in
	// TODO should we be sending these transactions to the propagation service (Kafka), instead of Validation?
	err = sm.validationClient.Validate(sm.ctx, btTx, uint32(sm.topBlock()))

	// Remove transaction from request maps. Either the mempool/chain
	// already knows about it and as such we shouldn't have any more
	// instances of trying to fetch it, or we failed to insert and thus
	// we'll retry next time we get an inv.
	delete(state.requestedTxns, *txHash)
	delete(sm.requestedTxns, *txHash)

	if err != nil {
		// Do not request this transaction again until a new block
		// has been processed.
		sm.rejectedTxns[*txHash] = struct{}{}
		sm.limitMap(sm.rejectedTxns, maxRejectedTxns)

		// When the error is a rule error, it means the transaction was
		// simply rejected as opposed to something actually going wrong,
		// so log it as such.  Otherwise, something really did go wrong,
		// so log it as an actual error.
		sm.logger.Errorf("Failed to process transaction %v: %v", txHash, err)

		// Convert the error into an appropriate reject message and send it.
		// TODO better rejection code and message from the error
		peer.PushRejectMsg(wire.CmdTx, wire.RejectInvalid, "rejected", txHash, false)
		return
	}

	// acceptedTxs also should contain any orphan transactions that were accepted when this transaction was processed
	acceptedTxs := []*chainhash.Hash{btTx.TxIDChainHash()}
	if len(acceptedTxs) > 0 {
		sm.peerNotifier.AnnounceNewTransactions(acceptedTxs)
	}
}

// isCurrent returns whether the sync manager believes it is synced with the chain.
// this function is a rewrite of the function in the original bsvd blockchain package
func (sm *SyncManager) isCurrent(bestBlockHeaderMeta *model.BlockHeaderMeta) bool {
	// Not current if the latest main (best) chain height is before the
	// latest known good checkpoint (when checkpoints are enabled).
	checkpoint := &sm.chainParams.Checkpoints[len(sm.chainParams.Checkpoints)-1]
	if checkpoint != nil && int32(bestBlockHeaderMeta.Height) < checkpoint.Height {
		return false
	}

	// Not current if the latest best block has a timestamp before 24 hours
	// ago.
	//
	// The chain appears to be current if none of the checks reported
	// otherwise.
	//minus24Hours := b.timeSource.AdjustedTime().Add(-24 * time.Hour).Unix()
	minus24Hours := time.Now().Add(-24 * time.Hour).Unix()
	return int64(bestBlockHeaderMeta.Timestamp) >= minus24Hours
}

// current returns true if we believe we are synced with our peers, false if we
// still have blocks to check
func (sm *SyncManager) current() bool {
	_, bestBlockHeaderMeta, err := sm.blockchainClient.GetBestBlockHeader(sm.ctx)
	if err != nil {
		sm.logger.Errorf("failed to get best block header: %v", err)
		return false
	}

	if !sm.isCurrent(bestBlockHeaderMeta) {
		return false
	}

	// if blockChain thinks we are current, and we have no syncPeer, it is probably right.
	if sm.syncPeer == nil {
		return true
	}

	// No matter what the chain thinks, if we are below the block we are syncing to we are not current.
	if int32(bestBlockHeaderMeta.Height) < sm.syncPeer.LastBlock() {
		return false
	}

	return true
}

// handleBlockMsg handles block messages from all peers.
func (sm *SyncManager) handleBlockMsg(bmsg *blockMsg) error {
	peer := bmsg.peer
	state, exists := sm.peerStates[peer]
	if !exists {
		return errors.NewServiceError("Received block message from unknown peer %s", peer)
	}

	// If we didn't ask for this block then the peer is misbehaving.
	blockHash := bmsg.block.Hash()
	if _, exists = state.requestedBlocks[*blockHash]; !exists {
		// The regression test intentionally sends some blocks twice
		// to test duplicate block insertion fails.  Don't disconnect
		// the peer or ignore the block when we're in regression test
		// mode, in this case, so the chain code is actually fed the
		// duplicate blocks.
		if sm.chainParams != &chaincfg.RegressionNetParams {
			peer.Disconnect()
			return errors.NewServiceError("Got unrequested block %v from %s -- disconnected", blockHash, peer)
		}
	}

	// When in headers-first mode, if the block matches the hash of the
	// first header in the list of headers that are being fetched, it's
	// eligible for less validation since the headers have already been
	// verified to link together and are valid up to the next checkpoint.
	// Also, remove the list entry for all blocks except the checkpoint
	// since it is needed to verify the next round of headers links
	// properly.
	isCheckpointBlock := false
	behaviorFlags := blockchain.BFNone
	if sm.headersFirstMode {
		firstNodeEl := sm.headerList.Front()
		if firstNodeEl != nil {
			firstNode := firstNodeEl.Value.(*headerNode)
			if blockHash.IsEqual(firstNode.hash) {
				behaviorFlags |= blockchain.BFFastAdd
				if firstNode.hash.IsEqual(sm.nextCheckpoint.Hash) {
					isCheckpointBlock = true
				} else {
					sm.headerList.Remove(firstNodeEl)
				}
			}
		}
	}

	// Remove block from request maps. Either chain will know about it and
	// so we shouldn't have any more instances of trying to fetch it, or we
	// will fail the insert, and thus we'll retry next time we get an inv.
	delete(state.requestedBlocks, *blockHash)
	delete(sm.requestedBlocks, *blockHash)

	err := sm.HandleBlockDirect(sm.ctx, bmsg.peer, bmsg.block)
	if err != nil {
		log.Printf("SAO %v", err)
		time.Sleep(5 * time.Second)
		panic(err)
		// if !(errors.Is(err, errors.ErrServiceError) || errors.Is(err, errors.ErrStorageError)) {
		// 	peer.PushRejectMsg(wire.CmdBlock, wire.RejectInvalid, "block rejected", blockHash, false)
		// }
		// TODO - find a better way to handle this rather than panic
		// should be an ubsv error
		// return err
	}

	// Meta-data about the new block this peer is reporting. We use this
	// below to update this peer's latest block height and the heights of
	// other peers based on their last announced block hash. This allows us
	// to dynamically update the block heights of peers, avoiding stale
	// heights when looking for a new sync peer. Upon acceptance of a block
	// or recognition of an orphan, we also use this information to update
	// the block heights over other peers who's invs may have been ignored
	// if we are actively syncing while the chain is not yet current or
	// who may have lost the lock announcement race.
	var heightUpdate int32
	var blkHashUpdate *chainhash.Hash

	if peer == sm.syncPeer {
		sm.syncPeerState.lastBlockTime = time.Now()
	}

	// When the block is not an orphan, log information about it and update the chain state.
	sm.logger.Infof("Accepted block %v", blockHash)

	// Update this peer's latest block height, for future potential sync node candidacy.
	bestBlockHeader, bestBlockHeaderMeta, err := sm.blockchainClient.GetBestBlockHeader(sm.ctx)
	if err != nil {
		return errors.NewServiceError("failed to get best block header", err)
	}
	heightUpdate = int32(bestBlockHeaderMeta.Height)
	blkHashUpdate = bestBlockHeader.Hash()

	// Clear the rejected transactions.
	sm.rejectedTxns = make(map[chainhash.Hash]struct{})

	// Update the block height for this peer. But only send a message to
	// the server for updating peer heights if this is an orphan or our
	// chain is "current". This avoids sending a spammy amount of messages
	// if we're syncing the chain from scratch.
	if blkHashUpdate != nil && heightUpdate != 0 {
		peer.UpdateLastBlockHeight(heightUpdate)
		if sm.current() { // used to check for isOrphan || sm.current()
			// if you are at the Legacy Sync mode, tell FSM to transition to normal runing.
			go sm.peerNotifier.UpdatePeerHeights(blkHashUpdate, heightUpdate, peer)
		}
	}

	// This is headers-first mode, so if the block is not a checkpoint
	// request more blocks using the header list when the request queue is
	// getting short.
	if !isCheckpointBlock {
		if sm.startHeader != nil &&
			len(state.requestedBlocks) < minInFlightBlocks {
			sm.fetchHeaderBlocks()
		}
		return nil
	}

	// This is headers-first mode and the block is a checkpoint.  When
	// there is a next checkpoint, get the next round of headers by asking
	// for headers starting from the block after this one up to the next
	// checkpoint.
	prevHeight := sm.nextCheckpoint.Height
	prevHash := sm.nextCheckpoint.Hash
	sm.nextCheckpoint = sm.findNextHeaderCheckpoint(prevHeight)
	if sm.nextCheckpoint != nil {
		locator := blockchain.BlockLocator([]*chainhash.Hash{prevHash})
		err = peer.PushGetHeadersMsg(locator, sm.nextCheckpoint.Hash)
		if err != nil {
			return errors.NewServiceError("failed to send getheaders message to peer %s", peer.Addr(), err)
		}

		if sm.syncPeer != nil {
			sm.logger.Infof(
				"Downloading headers for blocks %d to %d from peer %s",
				prevHeight+1,
				sm.nextCheckpoint.Height,
				sm.syncPeer.Addr(),
			)
		}
		return nil
	}

	// This is headers-first mode, the block is a checkpoint, and there are
	// no more checkpoints, so switch to normal mode by requesting blocks
	// from the block after this one up to the end of the chain (zero hash).
	sm.headersFirstMode = false
	sm.headerList.Init()
	sm.logger.Infof("Reached the final checkpoint -- switching to normal mode")
	locator := blockchain.BlockLocator([]*chainhash.Hash{blockHash})
	err = peer.PushGetBlocksMsg(locator, &zeroHash)
	if err != nil {
		return errors.NewServiceError("Failed to send getblocks message to peer %s", peer.Addr(), err)
	}

	return nil
}

// fetchHeaderBlocks creates and sends a request to the syncPeer for the next
// list of blocks to be downloaded based on the current list of headers.
func (sm *SyncManager) fetchHeaderBlocks() {
	// Nothing to do if there is no sync peer.
	if sm.syncPeer == nil {
		sm.logger.Warnf("fetchHeaderBlocks called with no sync peer")
		return
	}

	// Nothing to do if there is no start header.
	if sm.startHeader == nil {
		sm.logger.Warnf("fetchHeaderBlocks called with no start header")
		return
	}

	// Build up a getdata request for the list of blocks the headers
	// describe.  The size hint will be limited to wire.MaxInvPerMsg by
	// the function, so no need to double check it here.
	getDataMessage := wire.NewMsgGetDataSizeHint(uint(sm.headerList.Len()))
	numRequested := 0
	for e := sm.startHeader; e != nil; e = e.Next() {
		node, ok := e.Value.(*headerNode)
		if !ok {
			sm.logger.Warnf("Header list node type is not a headerNode")
			continue
		}

		iv := wire.NewInvVect(wire.InvTypeBlock, node.hash)
		haveInv, err := sm.haveInventory(iv)
		if err != nil {
			sm.logger.Warnf("Unexpected failure when checking for "+
				"existing inventory during header block "+
				"fetch: %v", err)
		}
		if !haveInv {
			peerState := sm.peerStates[sm.syncPeer]

			sm.requestedBlocks[*node.hash] = struct{}{}
			peerState.requestedBlocks[*node.hash] = struct{}{}

			_ = getDataMessage.AddInvVect(iv)
			numRequested++
		}
		sm.startHeader = e.Next()
		if numRequested >= wire.MaxInvPerMsg {
			break
		}
	}
	if len(getDataMessage.InvList) > 0 {
		sm.syncPeer.QueueMessage(getDataMessage, nil)
	}
}

// handleHeadersMsg handles block header messages from all peers.  Headers are
// requested when performing a headers-first sync.
func (sm *SyncManager) handleHeadersMsg(hmsg *headersMsg) {
	peer := hmsg.peer
	_, exists := sm.peerStates[peer]
	if !exists {
		sm.logger.Warnf("Received headers message from unknown peer %s", peer)
		return
	}

	// The remote peer is misbehaving if we didn't request headers.
	msg := hmsg.headers
	numHeaders := len(msg.Headers)
	if !sm.headersFirstMode {
		sm.logger.Warnf("Got %d unrequested headers from %s -- disconnecting", numHeaders, peer.Addr())
		peer.Disconnect()
		return
	}

	// Nothing to do for an empty headers message.
	if numHeaders == 0 {
		return
	}

	// Process all of the received headers ensuring each one connects to the
	// previous and that checkpoints match.
	receivedCheckpoint := false
	var finalHash *chainhash.Hash
	for _, blockHeader := range msg.Headers {
		blockHash := blockHeader.BlockHash()
		finalHash = &blockHash

		// Ensure there is a previous header to compare against.
		prevNodeEl := sm.headerList.Back()
		if prevNodeEl == nil {
			sm.logger.Warnf("Header list does not contain a previous element as expected -- disconnecting peer")
			peer.Disconnect()
			return
		}

		// Ensure the header properly connects to the previous one and
		// add it to the list of headers.
		node := headerNode{hash: &blockHash}
		prevNode := prevNodeEl.Value.(*headerNode)
		if prevNode.hash.IsEqual(&blockHeader.PrevBlock) {
			node.height = prevNode.height + 1
			e := sm.headerList.PushBack(&node)
			if sm.startHeader == nil {
				sm.startHeader = e
			}
		} else {
			sm.logger.Warnf("Received block header that does not "+
				"properly connect to the chain from peer %s "+
				"-- disconnecting", peer.Addr())
			peer.Disconnect()
			return
		}

		// Verify the header at the next checkpoint height matches.
		if node.height == sm.nextCheckpoint.Height {
			if node.hash.IsEqual(sm.nextCheckpoint.Hash) {
				receivedCheckpoint = true
				sm.logger.Infof("Verified downloaded block "+
					"header against checkpoint at height "+
					"%d/hash %s", node.height, node.hash)
			} else {
				sm.logger.Warnf("Block header at height %d/hash "+
					"%s from peer %s does NOT match "+
					"expected checkpoint hash of %s -- "+
					"disconnecting", node.height,
					node.hash, peer.Addr(),
					sm.nextCheckpoint.Hash)
				peer.Disconnect()
				return
			}
			break
		}
	}

	// When this header is a checkpoint, switch to fetching the blocks for
	// all of the headers since the last checkpoint.
	if receivedCheckpoint {
		// Since the first entry of the list is always the final block
		// that is already in the database and is only used to ensure
		// the next header links properly, it must be removed before
		// fetching the blocks.
		sm.headerList.Remove(sm.headerList.Front())
		sm.logger.Infof("Received %v block headers: Fetching blocks", sm.headerList.Len())
		sm.fetchHeaderBlocks()
		return
	}

	// This header is not a checkpoint, so request the next batch of
	// headers starting from the latest known header and ending with the
	// next checkpoint.
	locator := blockchain.BlockLocator([]*chainhash.Hash{finalHash})
	err := peer.PushGetHeadersMsg(locator, sm.nextCheckpoint.Hash)
	if err != nil {
		sm.logger.Warnf("Failed to send getheaders message to peer %s: %v", peer.Addr(), err)
		return
	}
}

// haveInventory returns whether the inventory represented by the passed
// inventory vector is known.  This includes checking all the various places
// inventory can be when it is in different states such as blocks that are part
// of the main chain, on a side chain, in the orphan pool, and transactions that
// are in the memory pool (either the main pool or orphan pool).
func (sm *SyncManager) haveInventory(invVect *wire.InvVect) (bool, error) {
	switch invVect.Type {
	case wire.InvTypeBlock:
		// check whether this block exists in the blockchain service
		return sm.blockchainClient.GetBlockExists(sm.ctx, &invVect.Hash)

	case wire.InvTypeTx:
		// check whether this transaction exists in the utxo store
		// which means it has been processed completely at our end
		utxo, err := sm.utxoStore.Get(sm.ctx, &invVect.Hash, []string{"fee"})
		if err != nil {
			if errors.Is(err, errors.ErrTxNotFound) {
				return false, nil
			}
			return false, err
		}

		return utxo != nil, nil
	}

	// The requested inventory is is an unsupported type, so just claim
	// it is known to avoid requesting it.
	return true, nil
}

// handleInvMsg handles inv messages from all peers.
// We examine the inventory advertised by the remote peer and act accordingly.
func (sm *SyncManager) handleInvMsg(imsg *invMsg) {
	peer := imsg.peer
	state, exists := sm.peerStates[peer]
	if !exists {
		sm.logger.Warnf("Received inv message from unknown peer %s", peer)
		return
	}

	// Attempt to find the final block in the inventory list.  There may
	// not be one.
	lastBlock := -1
	invVects := imsg.inv.InvList
	for i := len(invVects) - 1; i >= 0; i-- {
		if invVects[i].Type == wire.InvTypeBlock {
			lastBlock = i
			break
		}
	}

	// If this inv contains a block announcement, and this isn't coming from
	// our current sync peer or we're current, then update the last
	// announced block for this peer. We'll use this information later to
	// update the heights of peers based on blocks we've accepted that they
	// previously announced.
	if lastBlock != -1 && (peer != sm.syncPeer || sm.current()) {
		peer.UpdateLastAnnouncedBlock(&invVects[lastBlock].Hash)
	}

	// Ignore invs from peers that aren't the sync if we are not current.
	// Helps prevent fetching a mass of orphans.
	if peer != sm.syncPeer && !sm.current() {
		return
	}

	// If our chain is current and a peer announces a block we already
	// know of, then update their current block height.
	if lastBlock != -1 && sm.current() {
		_, blockHeaderMeta, err := sm.blockchainClient.GetBlockHeader(sm.ctx, &invVects[lastBlock].Hash)
		if err == nil {
			peer.UpdateLastBlockHeight(int32(blockHeaderMeta.Height))
		}
	}

	// Request the advertised inventory if we don't already have it.  Also,
	// request parent blocks of orphans if we receive one we already have.
	// Finally, attempt to detect potential stalls due to long side chains
	// we already have and request more blocks to prevent them.
	for i, iv := range invVects {
		// Ignore unsupported inventory types.
		switch iv.Type {
		case wire.InvTypeBlock:
		case wire.InvTypeTx:
		default:
			continue
		}

		// Add the inventory to the cache of known inventory
		// for the peer.
		peer.AddKnownInventory(iv)

		// Ignore inventory when we're in headers-first mode.
		if sm.headersFirstMode {
			continue
		}

		// Request the inventory if we don't already have it.
		haveInv, err := sm.haveInventory(iv)
		if err != nil {
			sm.logger.Warnf("Unexpected failure when checking for "+
				"existing inventory during inv message "+
				"processing: %v", err)
			continue
		}
		if !haveInv {
			if iv.Type == wire.InvTypeTx {
				// Skip the transaction if it has already been rejected.
				if _, exists := sm.rejectedTxns[iv.Hash]; exists {
					continue
				}
			}

			// Add it to the request queue.
			state.requestQueue = append(state.requestQueue, iv)
			continue
		}

		if iv.Type == wire.InvTypeBlock {
			// We already have the final block advertised by this inventory message, so force a request for more.  This
			// should only happen if we're on a really long side chain.
			if i == lastBlock {
				// Request blocks after this one up to the final one the remote peer knows about (zero stop hash).
				locator, err := sm.blockchainClient.GetBlockLocator(sm.ctx, &iv.Hash, 0)
				if err != nil {
					sm.logger.Errorf("Failed to get block locator for the block hash %s, %v", iv.Hash.String(), err)
				} else {
					_ = peer.PushGetBlocksMsg(locator, &zeroHash)
				}
			}
		}
	}

	// Request as much as possible at once.  Anything that won't fit into
	// the request will be requested on the next inv message.
	numRequested := 0
	gdmsg := wire.NewMsgGetData()
	requestQueue := state.requestQueue
	for len(requestQueue) != 0 {
		iv := requestQueue[0]
		requestQueue[0] = nil
		requestQueue = requestQueue[1:]

		switch iv.Type {
		case wire.InvTypeBlock:
			// Request the block if there is not already a pending
			// request.
			if _, exists := sm.requestedBlocks[iv.Hash]; !exists {
				sm.requestedBlocks[iv.Hash] = struct{}{}
				sm.limitMap(sm.requestedBlocks, maxRequestedBlocks)
				state.requestedBlocks[iv.Hash] = struct{}{}

				_ = gdmsg.AddInvVect(iv)
				numRequested++
			}

		case wire.InvTypeTx:
			// Request the transaction if there is not already a
			// pending request.
			if _, exists := sm.requestedTxns[iv.Hash]; !exists {
				sm.requestedTxns[iv.Hash] = struct{}{}
				sm.limitMap(sm.requestedTxns, maxRequestedTxns)
				state.requestedTxns[iv.Hash] = struct{}{}

				_ = gdmsg.AddInvVect(iv)
				numRequested++
			}
		}

		if numRequested >= wire.MaxInvPerMsg {
			break
		}
	}
	state.requestQueue = requestQueue
	if len(gdmsg.InvList) > 0 {
		peer.QueueMessage(gdmsg, nil)
	}
}

// limitMap is a helper function for maps that require a maximum limit by
// evicting a random transaction if adding a new value would cause it to
// overflow the maximum allowed.
func (sm *SyncManager) limitMap(m map[chainhash.Hash]struct{}, limit int) {
	if len(m)+1 > limit {
		// Remove a random entry from the map.  For most compilers, Go's
		// range statement iterates starting at a random item although
		// that is not 100% guaranteed by the spec.  The iteration order
		// is not important here because an adversary would have to be
		// able to pull off preimage attacks on the hashing function in
		// order to target eviction of specific entries anyways.
		for txHash := range m {
			delete(m, txHash)
			return
		}
	}
}

// blockHandler is the main handler for the sync manager.  It must be run as a
// goroutine.  It processes block and inv messages in a separate goroutine
// from the peer handlers so the block (MsgBlock) messages are handled by a
// single thread without needing to lock memory data structures.  This is
// important because the sync manager controls which blocks are needed and how
// the fetching should proceed.
func (sm *SyncManager) blockHandler() {
	ticker := time.NewTicker(syncPeerTickerInterval)
	defer ticker.Stop()

out:
	for {
		select {
		case <-ticker.C:
			sm.handleCheckSyncPeer()
		case m := <-sm.msgChan:
			switch msg := m.(type) {
			case *newPeerMsg:
				sm.handleNewPeerMsg(msg.peer)
				if msg.reply != nil {
					msg.reply <- struct{}{}
				}

			case *txMsg:
				sm.handleTxMsg(msg)
				if msg.reply != nil {
					msg.reply <- struct{}{}
				}

			case *blockMsg:
				err := sm.handleBlockMsg(msg)
				if msg.reply != nil {
					msg.reply <- err
				}

			case *invMsg:
				sm.handleInvMsg(msg)

			case *headersMsg:
				sm.handleHeadersMsg(msg)

			case *donePeerMsg:
				sm.handleDonePeerMsg(msg.peer)
				if msg.reply != nil {
					msg.reply <- struct{}{}
				}

			case getSyncPeerMsg:
				var peerID int32

				if sm.syncPeer != nil {
					peerID = sm.syncPeer.ID()
				}
				msg.reply <- peerID

			case isCurrentMsg:
				msg.reply <- sm.current()

			case pauseMsg:
				// Wait until the sender unpauses the manager.
				<-msg.unpause

			default:
				sm.logger.Warnf("Invalid message type in block handler: %T", msg)
			}

		case <-sm.quit:
			break out
		}
	}

	sm.wg.Done()
	sm.logger.Infof("Block handler done")
}

// handleBlockchainNotification handles notifications from blockchain.  It does
// things such as request orphan block parents and relay accepted blocks to
// connected peers.
func (sm *SyncManager) handleBlockchainNotification(notification *blockchain_api.Notification) {
	switch notification.Type {
	// A block has been accepted into the blockchain.  Relay it to other
	// peers.
	case model.NotificationType_Block:
		// Don't relay if we are not current. Other peers that are
		// current should already know about it.
		if !sm.current() {
			return
		}
		hash, err := chainhash.NewHash(notification.Hash)
		if err != nil {
			sm.logger.Errorf("Failed to create hash from block: %v", err)
			return
		}

		blockHeader, _, err := sm.blockchainClient.GetBlockHeader(sm.ctx, hash)
		if err != nil {
			sm.logger.Errorf("Failed to get block %v: %v", notification.Hash, err)
			return
		}

		// Generate the inventory vector and relay it.
		iv := wire.NewInvVect(wire.InvTypeBlock, hash)
		sm.peerNotifier.RelayInventory(iv, blockHeader.ToWireBlockHeader())
	}
}

// NewPeer informs the sync manager of a newly active peer.
func (sm *SyncManager) NewPeer(peer *peerpkg.Peer, done chan struct{}) {
	// Ignore if we are shutting down.
	if atomic.LoadInt32(&sm.shutdown) != 0 {
		done <- struct{}{}
		return
	}
	sm.msgChan <- &newPeerMsg{peer: peer, reply: done}
}

// QueueTx adds the passed transaction message and peer to the block handling
// queue. Responds to the done channel argument after the tx message is
// processed.
func (sm *SyncManager) QueueTx(tx *bsvutil.Tx, peer *peerpkg.Peer, done chan struct{}) {
	// Don't accept more transactions if we're shutting down.
	if atomic.LoadInt32(&sm.shutdown) != 0 {
		done <- struct{}{}
		return
	}

	sm.msgChan <- &txMsg{tx: tx, peer: peer, reply: done}
}

// QueueBlock adds the passed block message and peer to the block handling
// queue. Responds to the done channel argument after the block message is
// processed.
func (sm *SyncManager) QueueBlock(block *bsvutil.Block, peer *peerpkg.Peer, done chan error) {
	// Don't accept more blocks if we're shutting down.
	if atomic.LoadInt32(&sm.shutdown) != 0 {
		done <- nil
		return
	}

	sm.msgChan <- &blockMsg{block: block, peer: peer, reply: done}
}

// QueueInv adds the passed inv message and peer to the block handling queue.
func (sm *SyncManager) QueueInv(inv *wire.MsgInv, peer *peerpkg.Peer) {
	// No channel handling here because peers do not need to block on inv
	// messages.
	if atomic.LoadInt32(&sm.shutdown) != 0 {
		return
	}

	sm.msgChan <- &invMsg{inv: inv, peer: peer}
}

// QueueHeaders adds the passed headers message and peer to the block handling
// queue.
func (sm *SyncManager) QueueHeaders(headers *wire.MsgHeaders, peer *peerpkg.Peer) {
	// No channel handling here because peers do not need to block on
	// headers messages.
	if atomic.LoadInt32(&sm.shutdown) != 0 {
		return
	}

	sm.msgChan <- &headersMsg{headers: headers, peer: peer}
}

// DonePeer informs the blockmanager that a peer has disconnected.
func (sm *SyncManager) DonePeer(peer *peerpkg.Peer, done chan struct{}) {
	// Ignore if we are shutting down.
	if atomic.LoadInt32(&sm.shutdown) != 0 {
		done <- struct{}{}
		return
	}

	sm.msgChan <- &donePeerMsg{peer: peer, reply: done}
}

// Start begins the core block handler which processes block and inv messages.
func (sm *SyncManager) Start() {
	// Already started?
	if atomic.AddInt32(&sm.started, 1) != 1 {
		return
	}

	sm.logger.Infof("Starting sync manager")
	sm.wg.Add(1)
	go sm.blockHandler()
}

// Stop gracefully shuts down the sync manager by stopping all asynchronous
// handlers and waiting for them to finish.
func (sm *SyncManager) Stop() error {
	if atomic.AddInt32(&sm.shutdown, 1) != 1 {
		sm.logger.Warnf("Sync manager is already in the process of " +
			"shutting down")
		return nil
	}

	sm.logger.Infof("Sync manager shutting down")
	close(sm.quit)
	sm.wg.Wait()
	return nil
}

// SyncPeerID returns the ID of the current sync peer, or 0 if there is none.
func (sm *SyncManager) SyncPeerID() int32 {
	reply := make(chan int32)
	sm.msgChan <- getSyncPeerMsg{reply: reply}
	return <-reply
}

// IsCurrent returns whether the sync manager believes it is synced with
// the connected peers.
func (sm *SyncManager) IsCurrent() bool {
	reply := make(chan bool)
	sm.msgChan <- isCurrentMsg{reply: reply}
	return <-reply
}

// Pause pauses the sync manager until the returned channel is closed.
//
// Note that while paused, all peer and block processing is halted.  The
// message sender should avoid pausing the sync manager for long durations.
func (sm *SyncManager) Pause() chan<- struct{} {
	c := make(chan struct{})
	sm.msgChan <- pauseMsg{c}
	return c
}

// New constructs a new SyncManager. Use Start to begin processing asynchronous
// block, tx, and inv updates.
func New(ctx context.Context, logger ulogger.Logger, blockchainClient blockchain2.ClientI,
	validationClient validator.Interface, utxoStore utxostore.Store, subtreeStore blob.Store,
	subtreeValidation subtreevalidation.Interface, blockValidation blockvalidation.Interface,
	config *Config) (*SyncManager, error) {

	sm := SyncManager{
		ctx:          ctx,
		peerNotifier: config.PeerNotifier,
		chain:        config.Chain,
		//txMemPool:               config.TxMemPool,
		chainParams:     config.ChainParams,
		rejectedTxns:    make(map[chainhash.Hash]struct{}),
		requestedTxns:   make(map[chainhash.Hash]struct{}),
		requestedBlocks: make(map[chainhash.Hash]struct{}),
		peerStates:      make(map[*peerpkg.Peer]*peerSyncState),
		//progressLogger:  newBlockProgressLogger("Processed", log),
		msgChan:    make(chan interface{}, config.MaxPeers*3),
		headerList: list.New(),
		quit:       make(chan struct{}),
		//feeEstimator:            config.FeeEstimator,
		minSyncPeerNetworkSpeed: config.MinSyncPeerNetworkSpeed,

		// ubsv stores etc.
		logger:            logger,
		blockchainClient:  blockchainClient,
		validationClient:  validationClient,
		utxoStore:         utxoStore,
		subtreeStore:      subtreeStore,
		subtreeValidation: subtreeValidation,
		blockValidation:   blockValidation,
	}

	bestBlockHeader, bestBlockHeaderMeta, err := sm.blockchainClient.GetBestBlockHeader(ctx)
	if err != nil {
		return nil, err
	}

	if !config.DisableCheckpoints {
		// Initialize the next checkpoint based on the current height.
		sm.nextCheckpoint = sm.findNextHeaderCheckpoint(int32(bestBlockHeaderMeta.Height))
		if sm.nextCheckpoint != nil {
			sm.resetHeaderState(bestBlockHeader.Hash(), int32(bestBlockHeaderMeta.Height))
		}
	} else {
		sm.logger.Infof("Checkpoints are disabled")
	}

	// sm.chain.Subscribe(sm.handleBlockchainNotification)
	// subscribe to blockchain notifications
	blockchainSubscriptionCh, err := sm.blockchainClient.Subscribe(ctx, "legacy-sync-manager")
	if err != nil {
		return nil, err
	}

	go func() {
		for {
			select {
			case notification := <-blockchainSubscriptionCh:
				sm.handleBlockchainNotification(notification)
			case <-sm.quit:
				return
			case <-ctx.Done():
				return
			}
		}
	}()

	return &sm, nil
}<|MERGE_RESOLUTION|>--- conflicted
+++ resolved
@@ -8,11 +8,9 @@
 	"bytes"
 	"container/list"
 	"context"
-<<<<<<< HEAD
 	"github.com/bitcoin-sv/ubsv/services/blockchain/blockchain_api"
-=======
+
 	"log"
->>>>>>> 576a573c
 	"math/rand/v2"
 	"net"
 	"sync"
