package coinbasetracker

import (
	"context"
	"errors"
	"fmt"
	"io"
	"net/http"
	"strings"
	"time"

	"github.com/TAAL-GmbH/ubsv/db"
	"github.com/TAAL-GmbH/ubsv/db/base"
	"github.com/TAAL-GmbH/ubsv/db/model"
	networkModel "github.com/TAAL-GmbH/ubsv/model"
	"github.com/TAAL-GmbH/ubsv/services/blobserver/blobserver_api"
	"github.com/TAAL-GmbH/ubsv/util"

	//"golang.org/x/time/rate"

	"github.com/libsv/go-p2p/chaincfg/chainhash"

	"github.com/TAAL-GmbH/ubsv/services/blockchain"
	coinbasetracker_api "github.com/TAAL-GmbH/ubsv/services/coinbasetracker/coinbasetracker_api"
	"github.com/ordishs/go-utils"
	"github.com/ordishs/go-utils/lockfree"
	"github.com/ordishs/gocore"
	"google.golang.org/grpc"
	"google.golang.org/protobuf/types/known/emptypb"
	"google.golang.org/protobuf/types/known/timestamppb"
)

// CoinbaseTrackerServer type carries the logger within it
type CoinbaseTrackerServer struct {
	coinbasetracker_api.UnimplementedCoinbasetrackerAPIServer
	logger           utils.Logger
	grpcServer       *grpc.Server
	blockchainClient blockchain.ClientI
	coinbaseTracker  *CoinbaseTracker
	testnet          bool
	running          bool
}

type BlockUtxo struct {
	block *model.Block
	utxos []*model.UTXO
}

func Enabled() bool {
	_, found := gocore.Config().Get("coinbasetracker_grpcAddress")
	return found
}

// New will return a server instance with the logger stored within it
func New(logger utils.Logger) *CoinbaseTrackerServer {
	con := &CoinbaseTrackerServer{
		logger:  logger,
		testnet: gocore.Config().GetBool("network", true),
	}

	return con
}

func (u *CoinbaseTrackerServer) Init(ctx context.Context) (err error) {
	u.blockchainClient, err = blockchain.NewClient(ctx)
	if err != nil {
		return fmt.Errorf("error creating blockchain client: %s", err)
	}

	u.coinbaseTracker = NewCoinbaseTracker(u.logger, u.blockchainClient)

	return nil
}

// Start function
func (u *CoinbaseTrackerServer) Start(ctx context.Context) error {
	// get best block from node
	// get best block from db
	// if different fill in the gaps
	// subscribe to new blocks through the blob server
	blobserverAddr, ok := gocore.Config().Get("blobserver_grpcAddress")
	if !ok {
		return errors.New("no blobserver_grpcAddress setting found")
	}

	conn, err := utils.GetGRPCClient(ctx, blobserverAddr, &utils.ConnectionOptions{})
	if err != nil {
		return err
	}

	blobServerClient := blobserver_api.NewBlobServerAPIClient(conn)

	// define here to prevent malloc
	var stream blobserver_api.BlobServerAPI_SubscribeClient
	var resp *blobserver_api.Notification
	var hash *chainhash.Hash

<<<<<<< HEAD
	// DevNote: subscription and grpc routines each should use its own
	// unique db connection. The subscription routine must not
	// call the grpc connection via the tracker instance.
	qu := lockfree.NewQueue[*BlockUtxo]()

	go func(q *lockfree.Queue[*BlockUtxo]) {
		store, ok := gocore.Config().Get("coinbasetracker_store")
		if !ok {
			u.logger.Warnf("coinbasetracker_store is not set. Using sqlite.")
			store = "sqlite"
		}

		store_config, ok := gocore.Config().Get("coinbasetracker_store_config")
		if !ok {
			u.logger.Warnf("coinbasetracker_store_config is not set. Using sqlite in-mem.")
			store_config = "file::memory:?cache=shared"
		}
		dbm := db.Create(store, store_config)
		blockutxos := []*BlockUtxo{}

		for {
			t := time.NewTimer(250 * time.Millisecond)
			<-t.C
			for {
				bu, _ := q.DequeueAsType()
				if bu == nil {
					break
				}
				blockutxos = append(blockutxos, bu)
			}
			if len(blockutxos) == 0 {
				continue
			}
			err := addBlockUtxos(dbm, u.logger, blockutxos)
			if err != nil {
				u.logger.Errorf("failed to add blocks: %s", err.Error())
			}
			blockutxos = []*BlockUtxo{}
		}
		// 	err = AddBlock(dbm, u.logger,
		// 		&model.Block{
		// 			Height:        uint64(newBlockHeight),
		// 			BlockHash:     newBlock.Hash().String(),
		// 			PrevBlockHash: newBlock.Header.HashPrevBlock.String(),
		// 		})
		// 	if err != nil {
		// 		e, ok := err.(sqlerr.Error)
		// 		if ok && e.ExtendedCode == 1555 {
		// 			u.logger.Warnf("unique contraint on add block: %d\n", e.Error())
		// 		} else {
		// 			u.logger.Errorf("could not add block to db %+v", err)
		// 		}
		// 		continue
		// 	}
		// 	u.logger.Debugf("\U0001F532 NEW BLOCK with height: %d | hash: %s", newBlockHeight, newBlock.Hash().String())
		// 	// add coinbase utxos
		// 	SaveCoinbaseUtxos(dbm, u.logger, newBlock)
		// }
	}(qu)

	go func(q *lockfree.Queue[*BlockUtxo]) {
		//dbm := db.Create(store, store_config)
		for {
=======
	go func() {
		<-ctx.Done()
		u.logger.Infof("[CoinbaseTracker] context done, closing client")
		u.running = false
		err = conn.Close()
		if err != nil {
			u.logger.Errorf("[CoinbaseTracker] failed to close connection", err)
		}
	}()

	u.running = true
	go func() {
		for u.running {
>>>>>>> 18126031
			u.logger.Infof("starting new subscription to blobserver: %v", blobserverAddr)
			stream, err = blobServerClient.Subscribe(ctx, &blobserver_api.SubscribeRequest{
				Source: "coinbaseTracker",
			})
			if err != nil {
				u.logger.Errorf("could not subscribe to blobserver: %v", err)
				time.Sleep(10 * time.Second)
				continue
			}

			var b []byte
			var newBlock *networkModel.Block
			//var bestBlockDB *model.Block
			var newBlockHeight uint32
			for u.running {
				resp, err = stream.Recv()
				if err != nil {
					if !strings.Contains(err.Error(), context.Canceled.Error()) {
						u.logger.Errorf("could not receive from blobserver: %v", err)
					}
					_ = stream.CloseSend()
					time.Sleep(10 * time.Second)
					break
				}

				if resp.Type == blobserver_api.Type_Block {
					hash, err = chainhash.NewHash(resp.Hash)
					if err != nil {
						u.logger.Errorf("could not create hash from bytes", "err", err)
						continue
					}
					u.logger.Debugf("\U0001F532 Received BLOCK notification: %s", hash.String())
					// get the block
					b, err = doHTTPRequest(ctx, fmt.Sprintf("%s/block/%s", resp.BaseUrl, hash.String()))
					if err != nil {
						continue
					}
					newBlock, err = networkModel.NewBlockFromBytes(b)
					if err != nil {
						u.logger.Errorf("could not get block from network %+v", err)
						continue
					}
					// get the best block from the db.
					// if the block is not the best block, then we need to fill in the gaps
					//bestBlockDB, err = GetBestBlockFromDb(dbm, u.logger)
					// u.logger.Debugf("best block from network hash: %s has %d tx", newBlock.Hash().String(), newBlock.TransactionCount)
					if err == nil {
						//u.logger.Infof("No best block in db %+v", err)
						// add the block to the db
						newBlockHeight, err = newBlock.ExtractCoinbaseHeight()
						if err != nil {
							u.logger.Errorf("could not extract block height", err)
							continue
						}
						blockutxo := &BlockUtxo{
							block: &model.Block{
								Height:        uint64(newBlockHeight),
								BlockHash:     newBlock.Hash().String(),
								PrevBlockHash: newBlock.Header.HashPrevBlock.String(),
							},
						}

						for i, o := range newBlock.CoinbaseTx.Outputs {
							addr, err := o.LockingScript.Addresses()
							if err != nil {
								u.logger.Errorf("could not get address from script %s", err.Error())
								panic("could not get address from script")
							}
							blockutxo.utxos = append(blockutxo.utxos,
								&model.UTXO{
									BlockHash:     newBlock.Hash().String(),
									Txid:          newBlock.CoinbaseTx.TxID(),
									Vout:          uint32(i),
									LockingScript: o.LockingScript.String(),
									Satoshis:      o.Satoshis,
									Address:       addr[0],
								},
							)
						}
						q.Enqueue(blockutxo)
						// err = AddBlock(dbm, u.logger,
						// 	&model.Block{
						// 		Height:        uint64(newBlockHeight),
						// 		BlockHash:     newBlock.Hash().String(),
						// 		PrevBlockHash: newBlock.Header.HashPrevBlock.String(),
						// 	})
						// if err != nil {
						// 	e, ok := err.(sqlerr.Error)
						// 	if ok && e.ExtendedCode == 1555 {
						// 		u.logger.Warnf("unique contraint on add block: %d\n", e.Error())
						// 	} else {
						// 		u.logger.Errorf("could not add block to db %+v", err)
						// 	}
						// 	continue
						// }
						// u.logger.Debugf("\U0001F532 NEW BLOCK with height: %d | hash: %s", newBlockHeight, newBlock.Hash().String())
						// // add coinbase utxos
						// SaveCoinbaseUtxos(dbm, u.logger, newBlock)

						continue
					}

					// if the block is not the best block, then we need to fill in the gaps
					// if newBlock.Header.HashPrevBlock.String() != bestBlockDB.BlockHash {
					// 	newBlockHeight, err = newBlock.ExtractCoinbaseHeight()
					// 	if err != nil {
					// 		u.logger.Errorf("could not extract block height", err)
					// 		break
					// 	}
					// 	missingBlocks := make([]*networkModel.Block, 0, newBlockHeight-uint32(bestBlockDB.Height))
					// 	missingBlocks = append(missingBlocks, newBlock)
					// 	// get the previous block until the previous block hash is equal to the bestBlock hash
					// 	genesisHash := chainhash.Hash{}
					// 	for newBlock.Header.HashPrevBlock.String() != bestBlockDB.BlockHash {
					// 		if newBlock.Header.HashPrevBlock.String() == genesisHash.String() {
					// 			//reached genesis block
					// 			break
					// 		}
					// 		b, err = doHTTPRequest(ctx, fmt.Sprintf("%s/block/%s", resp.BaseUrl, newBlock.Header.HashPrevBlock.String()))
					// 		if err != nil {
					// 			continue
					// 		}
					// 		newBlock, err = networkModel.NewBlockFromBytes(b)
					// 		if err != nil {
					// 			u.logger.Errorf("could not get block from network %+v", err)
					// 			break
					// 		}
					// 		missingBlocks = append(missingBlocks, newBlock)
					// 	}
					// 	// add the blocks to the db
					// 	var height uint32
					// 	// make this operaton a lower priority by rate limiting it to 250ms
					// 	limiter := rate.NewLimiter(rate.Every(1*time.Second/4), 5)
					// 	for _, block := range missingBlocks {
					// 		height, err = block.ExtractCoinbaseHeight()
					// 		if err != nil {
					// 			u.logger.Errorf("could not extract block height", err)
					// 			break
					// 		}
					// 		u.logger.Debugf("catchup> best block from network hash: %s has %d tx", block.Hash().String(), block.TransactionCount)
					// 		limiter.Wait(context.Background())
					// 		err = AddBlock(dbm, u.logger,
					// 			&model.Block{
					// 				Height:        uint64(height),
					// 				BlockHash:     block.Hash().String(),
					// 				PrevBlockHash: block.Header.HashPrevBlock.String(),
					// 			})
					// 		if err != nil {
					// 			e, ok := err.(sqlerr.Error)
					// 			if ok {
					// 				switch e.ExtendedCode {
					// 				case 1555:
					// 					u.logger.Warnf("unique contraint on add block with hash %s: %s - code %d\n",
					// 						block.Hash().String(),
					// 						e.Error(),
					// 						e.ExtendedCode,
					// 					)
					// 				case 2067:
					// 					u.logger.Warnf("unique contraint on add block with hash %s: %s - code %d\n",
					// 						block.Hash().String(),
					// 						e.Error(),
					// 						e.ExtendedCode,
					// 					)
					// 				case 5:
					// 					u.logger.Errorf("failed to add block with hash %s: %s - code %d\n",
					// 						block.Hash().String(),
					// 						e.Error(),
					// 						e.ExtendedCode,
					// 					)
					// 				default:
					// 					u.logger.Errorf("failed to add block with hash %s: %s - code %d\n",
					// 						block.Hash().String(),
					// 						e.Error(),
					// 						e.ExtendedCode,
					// 					)
					// 				}
					// 			} else {
					// 				u.logger.Errorf("could not add block to db %+v", err)
					// 			}
					// 			break
					// 		}
					// 		u.logger.Debugf("Added catchup BLOCK with height: %d | hash: %s", newBlockHeight, newBlock.Hash().String())
					// 		// add coinbase utxos
					// 		SaveCoinbaseUtxos(dbm, u.logger, block)
					// 	}
					// }
				}
			}
		}
	}(qu)

	// this will block
	if err = util.StartGRPCServer(ctx, u.logger, "coinbasetracker", func(server *grpc.Server) {
		coinbasetracker_api.RegisterCoinbasetrackerAPIServer(server, u)
	}); err != nil {
		return err
	}

	return nil
}

// func (u *CoinbaseTrackerServer) saveCoinbaseUtxos(ctx context.Context, newBlock *networkModel.Block) {
// 	for i, o := range newBlock.CoinbaseTx.Outputs {
// 		addr, err := o.LockingScript.Addresses()
// 		if err != nil {
// 			u.logger.Errorf("could not get address from script %+v", err)
// 			break
// 		}
// 		err = u.coinbaseTracker.AddUtxo(ctx, &model.UTXO{
// 			BlockHash:     newBlock.Hash().String(),
// 			Txid:          newBlock.CoinbaseTx.TxID(),
// 			Vout:          uint32(i),
// 			LockingScript: o.LockingScript.String(),
// 			Satoshis:      o.Satoshis,
// 			Address:       addr[0],
// 		})
// 		if err != nil {
// 			u.logger.Errorf("could not add utxo to db %+v", err)
// 			break
// 		}
// 	}
// }

func (u *CoinbaseTrackerServer) Stop(ctx context.Context) error {
	_, cancel := context.WithCancel(ctx)
	defer cancel()

	_ = u.coinbaseTracker.Stop()

	return nil
}

func (u *CoinbaseTrackerServer) Health(_ context.Context, _ *emptypb.Empty) (*coinbasetracker_api.HealthResponse, error) {
	return &coinbasetracker_api.HealthResponse{
		Ok:        true,
		Timestamp: timestamppb.New(time.Now()),
	}, nil
}

func (u *CoinbaseTrackerServer) GetUtxo(ctx context.Context, req *coinbasetracker_api.GetUtxoRequest) (*coinbasetracker_api.Utxo, error) {

	utxo, err := u.coinbaseTracker.GetUtxo(ctx, req.Address)
	if err != nil {
		return nil, err
	}

	return &coinbasetracker_api.Utxo{
		TxId:     utxo.TxID,
		Vout:     utxo.Vout,
		Script:   *utxo.LockingScript,
		Satoshis: utxo.Satoshis,
	}, nil
}

func (u *CoinbaseTrackerServer) SubmitTransaction(ctx context.Context, req *coinbasetracker_api.SubmitTransactionRequest) (*emptypb.Empty, error) {

	err := u.coinbaseTracker.SubmitTransaction(ctx, req.Tx)
	if err != nil {
		return nil, err
	}

	return nil, nil
}
func doHTTPRequest(ctx context.Context, url string) ([]byte, error) {
	httpClient := &http.Client{}
	req, err := http.NewRequestWithContext(ctx, http.MethodGet, url, nil)
	if err != nil {
		return nil, fmt.Errorf("failed to create http request [%s]", err.Error())
	}

	resp, err := httpClient.Do(req)
	if err != nil {
		return nil, fmt.Errorf("failed to do http request [%s]", err.Error())
	}
	defer resp.Body.Close()

	if resp.StatusCode != http.StatusOK {
		return nil, fmt.Errorf("http request [%s] returned status code [%d]", url, resp.StatusCode)
	}

	blockBytes, err := io.ReadAll(resp.Body)
	if err != nil {
		return nil, fmt.Errorf("failed to read http response body [%s]", err.Error())
	}

	return blockBytes, nil
}

func addBlockUtxos(dbm base.DbManager, log utils.Logger, blockutxos []*BlockUtxo) error {
	blocks := []*model.Block{}
	utxos := []*model.UTXO{}
	for _, bu := range blockutxos {
		blocks = append(blocks, bu.block)
		utxos = append(utxos, bu.utxos...)
	}
	err := AddBlockUtxos(dbm, log, blocks, utxos)
	if err != nil {
		log.Errorf("error adding blocks and utxos: %s", err.Error())
	}
	return err
}<|MERGE_RESOLUTION|>--- conflicted
+++ resolved
@@ -95,7 +95,6 @@
 	var resp *blobserver_api.Notification
 	var hash *chainhash.Hash
 
-<<<<<<< HEAD
 	// DevNote: subscription and grpc routines each should use its own
 	// unique db connection. The subscription routine must not
 	// call the grpc connection via the tracker instance.
@@ -135,31 +134,8 @@
 			}
 			blockutxos = []*BlockUtxo{}
 		}
-		// 	err = AddBlock(dbm, u.logger,
-		// 		&model.Block{
-		// 			Height:        uint64(newBlockHeight),
-		// 			BlockHash:     newBlock.Hash().String(),
-		// 			PrevBlockHash: newBlock.Header.HashPrevBlock.String(),
-		// 		})
-		// 	if err != nil {
-		// 		e, ok := err.(sqlerr.Error)
-		// 		if ok && e.ExtendedCode == 1555 {
-		// 			u.logger.Warnf("unique contraint on add block: %d\n", e.Error())
-		// 		} else {
-		// 			u.logger.Errorf("could not add block to db %+v", err)
-		// 		}
-		// 		continue
-		// 	}
-		// 	u.logger.Debugf("\U0001F532 NEW BLOCK with height: %d | hash: %s", newBlockHeight, newBlock.Hash().String())
-		// 	// add coinbase utxos
-		// 	SaveCoinbaseUtxos(dbm, u.logger, newBlock)
-		// }
 	}(qu)
 
-	go func(q *lockfree.Queue[*BlockUtxo]) {
-		//dbm := db.Create(store, store_config)
-		for {
-=======
 	go func() {
 		<-ctx.Done()
 		u.logger.Infof("[CoinbaseTracker] context done, closing client")
@@ -171,9 +147,8 @@
 	}()
 
 	u.running = true
-	go func() {
+	go func(q *lockfree.Queue[*BlockUtxo]) {
 		for u.running {
->>>>>>> 18126031
 			u.logger.Infof("starting new subscription to blobserver: %v", blobserverAddr)
 			stream, err = blobServerClient.Subscribe(ctx, &blobserver_api.SubscribeRequest{
 				Source: "coinbaseTracker",
@@ -216,12 +191,8 @@
 						u.logger.Errorf("could not get block from network %+v", err)
 						continue
 					}
-					// get the best block from the db.
-					// if the block is not the best block, then we need to fill in the gaps
-					//bestBlockDB, err = GetBestBlockFromDb(dbm, u.logger)
-					// u.logger.Debugf("best block from network hash: %s has %d tx", newBlock.Hash().String(), newBlock.TransactionCount)
+
 					if err == nil {
-						//u.logger.Infof("No best block in db %+v", err)
 						// add the block to the db
 						newBlockHeight, err = newBlock.ExtractCoinbaseHeight()
 						if err != nil {
@@ -254,25 +225,6 @@
 							)
 						}
 						q.Enqueue(blockutxo)
-						// err = AddBlock(dbm, u.logger,
-						// 	&model.Block{
-						// 		Height:        uint64(newBlockHeight),
-						// 		BlockHash:     newBlock.Hash().String(),
-						// 		PrevBlockHash: newBlock.Header.HashPrevBlock.String(),
-						// 	})
-						// if err != nil {
-						// 	e, ok := err.(sqlerr.Error)
-						// 	if ok && e.ExtendedCode == 1555 {
-						// 		u.logger.Warnf("unique contraint on add block: %d\n", e.Error())
-						// 	} else {
-						// 		u.logger.Errorf("could not add block to db %+v", err)
-						// 	}
-						// 	continue
-						// }
-						// u.logger.Debugf("\U0001F532 NEW BLOCK with height: %d | hash: %s", newBlockHeight, newBlock.Hash().String())
-						// // add coinbase utxos
-						// SaveCoinbaseUtxos(dbm, u.logger, newBlock)
-
 						continue
 					}
 
@@ -375,28 +327,6 @@
 	return nil
 }
 
-// func (u *CoinbaseTrackerServer) saveCoinbaseUtxos(ctx context.Context, newBlock *networkModel.Block) {
-// 	for i, o := range newBlock.CoinbaseTx.Outputs {
-// 		addr, err := o.LockingScript.Addresses()
-// 		if err != nil {
-// 			u.logger.Errorf("could not get address from script %+v", err)
-// 			break
-// 		}
-// 		err = u.coinbaseTracker.AddUtxo(ctx, &model.UTXO{
-// 			BlockHash:     newBlock.Hash().String(),
-// 			Txid:          newBlock.CoinbaseTx.TxID(),
-// 			Vout:          uint32(i),
-// 			LockingScript: o.LockingScript.String(),
-// 			Satoshis:      o.Satoshis,
-// 			Address:       addr[0],
-// 		})
-// 		if err != nil {
-// 			u.logger.Errorf("could not add utxo to db %+v", err)
-// 			break
-// 		}
-// 	}
-// }
-
 func (u *CoinbaseTrackerServer) Stop(ctx context.Context) error {
 	_, cancel := context.WithCancel(ctx)
 	defer cancel()
