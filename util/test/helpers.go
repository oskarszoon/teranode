package test

import (
	"bufio"
	"encoding/binary"
	"errors"
	"github.com/bitcoin-sv/ubsv/stores/utxo/meta"
	"io"
	"os"

	"github.com/bitcoin-sv/ubsv/stores/txmetacache"
	"github.com/bitcoin-sv/ubsv/util"
	"github.com/libsv/go-bt/v2/chainhash"
	"golang.org/x/sync/errgroup"
)

func ReadTxMeta(r io.Reader, txMetaStore *txmetacache.TxMetaCache) error {
	// read from the reader and add to txMeta store
	txHash := chainhash.Hash{}
	var fee uint64
	var sizeInBytes uint64

	g := errgroup.Group{}

	batch := make([]FeeAndSize, 0, 1024)

	b := make([]byte, 48)
	for {
		_, err := io.ReadFull(r, b)
		if err != nil {
			if errors.Is(err, io.EOF) {
				break
			}
			return err
		}

		copy(txHash[:], b[:32])
		fee = binary.LittleEndian.Uint64(b[32:40])
		sizeInBytes = binary.LittleEndian.Uint64(b[40:48])

		batch = append(batch, FeeAndSize{
			hash:        txHash,
			fee:         fee,
			sizeInBytes: sizeInBytes,
		})

		if len(batch) == 1024 {
			saveBatch := batch
			g.Go(func() error {
				for _, data := range saveBatch {
<<<<<<< HEAD
					if err = txMetaStore.SetCache(&data.hash, &meta.Data{
=======
					hash := data.hash
					if err = txMetaStore.SetCache(&hash, &txmeta.Data{
>>>>>>> 48bb48de
						Fee:            data.fee,
						SizeInBytes:    data.sizeInBytes,
						ParentTxHashes: []chainhash.Hash{},
					}); err != nil {
						return err
					}
				}

				return nil
			})

			batch = make([]FeeAndSize, 0, 1024)
		}
	}

	if err := g.Wait(); err != nil {
		return err
	}

	// remainder batch
	if len(batch) > 0 {
		for _, data := range batch {
<<<<<<< HEAD
			if err := txMetaStore.SetCache(&data.hash, &meta.Data{
=======
			hash := data.hash
			if err := txMetaStore.SetCache(&hash, &txmeta.Data{
>>>>>>> 48bb48de
				Fee:            data.fee,
				SizeInBytes:    data.sizeInBytes,
				ParentTxHashes: []chainhash.Hash{},
			}); err != nil {
				return err
			}
		}
	}

	return nil
}

func WriteTxMeta(w io.Writer, txHash chainhash.Hash, fee, sizeInBytes uint64) (int, error) {
	b := make([]byte, 48)
	copy(b[:32], txHash[:])
	binary.LittleEndian.PutUint64(b[32:40], fee)
	binary.LittleEndian.PutUint64(b[40:48], sizeInBytes)

	return w.Write(b)
}

func CalculateMerkleRoot(hashes []*chainhash.Hash) (*chainhash.Hash, error) {
	var calculatedMerkleRootHash *chainhash.Hash
	if len(hashes) == 1 {
		calculatedMerkleRootHash = hashes[0]
	} else if len(hashes) > 0 {
		// Create a new subtree with the hashes of the subtrees
		st, err := util.NewTreeByLeafCount(util.CeilPowerOfTwo(len(hashes)))
		if err != nil {
			return nil, err
		}
		for _, hash := range hashes {
			err := st.AddNode(*hash, 1, 0)
			if err != nil {
				return nil, err
			}
		}

		calculatedMerkleRoot := st.RootHash()
		calculatedMerkleRootHash, err = chainhash.NewHash(calculatedMerkleRoot[:])
		if err != nil {
			return nil, err
		}
	}

	return calculatedMerkleRootHash, nil
}

func LoadTxMetaIntoMemory() error {
	// create a reader from the txmetacache file
	file, err := os.Open(TxMetafileNameTemplate)
	if err != nil {
		return err
	}
	defer file.Close()

	// create a buffered reader for the file
	bufReader := bufio.NewReaderSize(file, 55*1024*1024)

	if err = ReadTxMeta(bufReader, CachedTxMetaStore.(*txmetacache.TxMetaCache)); err != nil {
		return err
	}

	return err
}<|MERGE_RESOLUTION|>--- conflicted
+++ resolved
@@ -4,9 +4,10 @@
 	"bufio"
 	"encoding/binary"
 	"errors"
-	"github.com/bitcoin-sv/ubsv/stores/utxo/meta"
 	"io"
 	"os"
+
+	"github.com/bitcoin-sv/ubsv/stores/utxo/meta"
 
 	"github.com/bitcoin-sv/ubsv/stores/txmetacache"
 	"github.com/bitcoin-sv/ubsv/util"
@@ -48,12 +49,8 @@
 			saveBatch := batch
 			g.Go(func() error {
 				for _, data := range saveBatch {
-<<<<<<< HEAD
-					if err = txMetaStore.SetCache(&data.hash, &meta.Data{
-=======
 					hash := data.hash
-					if err = txMetaStore.SetCache(&hash, &txmeta.Data{
->>>>>>> 48bb48de
+					if err = txMetaStore.SetCache(&hash, &meta.Data{
 						Fee:            data.fee,
 						SizeInBytes:    data.sizeInBytes,
 						ParentTxHashes: []chainhash.Hash{},
@@ -76,12 +73,8 @@
 	// remainder batch
 	if len(batch) > 0 {
 		for _, data := range batch {
-<<<<<<< HEAD
-			if err := txMetaStore.SetCache(&data.hash, &meta.Data{
-=======
 			hash := data.hash
-			if err := txMetaStore.SetCache(&hash, &txmeta.Data{
->>>>>>> 48bb48de
+			if err := txMetaStore.SetCache(&hash, &meta.Data{
 				Fee:            data.fee,
 				SizeInBytes:    data.sizeInBytes,
 				ParentTxHashes: []chainhash.Hash{},
